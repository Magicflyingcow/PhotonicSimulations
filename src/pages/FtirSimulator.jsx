import React, { useEffect, useMemo, useRef, useState } from "react";
import { Card, CardContent, CardHeader, CardTitle } from "@/components/ui/card";
import { Button } from "@/components/ui/button";
import { Slider } from "@/components/ui/slider";
import { Switch } from "@/components/ui/switch";
import { Label } from "@/components/ui/label";
import { LineChart, Line, CartesianGrid, XAxis, YAxis, Tooltip, ResponsiveContainer, Legend, ReferenceLine } from "recharts";
import { useNavigate } from "react-router-dom";

function IconBase({ children, className = "" }) {
  return (
    <svg
      viewBox="0 0 24 24"
      fill="none"
      stroke="currentColor"
      strokeWidth="1.8"
      strokeLinecap="round"
      strokeLinejoin="round"
      className={`h-4 w-4 ${className}`.trim()}
      aria-hidden="true"
    >
      {children}
    </svg>
  );
}

const PlayIcon = (props) => (
  <IconBase {...props}>
    <polygon points="7 4 19 12 7 20" />
  </IconBase>
);

const PauseIcon = (props) => (
  <IconBase {...props}>
    <line x1="8" y1="5" x2="8" y2="19" />
    <line x1="16" y1="5" x2="16" y2="19" />
  </IconBase>
);

const RotateIcon = (props) => (
  <IconBase {...props}>
    <polyline points="21 2 21 8 15 8" />
    <path d="M21 8a9 9 0 1 1-3-6" />
  </IconBase>
);

const ChevronDownIcon = (props) => (
  <IconBase {...props}>
    <polyline points="6 9 12 15 18 9" />
  </IconBase>
);

// -----------------------------
// Utility math & constants
// -----------------------------
const nmToWavenumber = (nm) => 1e7 / nm; // [cm^-1]
const wavenumberToNm = (v) => 1e7 / v;   // [nm]

// Global constants (avoid TDZ bugs in hooks)
const VVCSEL_NM = 1532.8;
const VVCSEL_WNUM = nmToWavenumber(VVCSEL_NM);

// Chart styling constants (fixes ReferenceError: width is not defined)
const LIVE_STROKE = 2; // px stroke width for the live scan overlays
const SPECTRUM_STROKE = 3; // px stroke width for the FFT spectrum line

// Physical constants for Planck curve (relative units)
const C2_NM_K = 1.438777e7; // second radiation constant in nm*K

// Hann window for apodization
function hann(N) {
  const w = new Float64Array(N);
  for (let n = 0; n < N; n++) w[n] = 0.5 * (1 - Math.cos((2 * Math.PI * n) / (N - 1)));
  return w;
}

// Map PD raw value (~0..2) to opacity [0.15..1]
function mapPdToAlpha(pdRaw) {
  const a = pdRaw / 2;
  return Math.max(0.15, Math.min(1, a));
}

// Compute x-position of the moving mirror's reflecting face, given the module centerline and pixel offset
function computeMirrorFaceX(mirrorModuleCenterX, offsetPx) {
  return mirrorModuleCenterX - 6 + offsetPx; // 12px mirror width → left face is moduleCenter - 6
}

<<<<<<< HEAD
// Display and simulation spectral windows. The simulated sources extend beyond the
// visible band so the FFT spectrum doesn't fall off a cliff right at the plot edge.
const DISPLAY_SPECTRAL_WINDOW = Object.freeze({ min: 900, max: 2800 });
const SOURCE_WINDOW_PADDING_NM = 400;
const SOURCE_SPECTRAL_WINDOW = Object.freeze({
  min: Math.max(200, DISPLAY_SPECTRAL_WINDOW.min - SOURCE_WINDOW_PADDING_NM),
  max: DISPLAY_SPECTRAL_WINDOW.max + SOURCE_WINDOW_PADDING_NM,
});

// Relative blackbody radiance (normalize to value near the short-wave edge to keep numbers tame)
function blackbodyRel(nm, tempK = 6000, refNm = SOURCE_SPECTRAL_WINDOW.min) {
=======
// Default wavelength window for the simulated sources / plots (configurable in one spot)
const DEFAULT_SPECTRAL_WINDOW = Object.freeze({ min: 900, max: 2800 });

// Relative blackbody radiance (normalize to value near the short-wave edge to keep numbers tame)
function blackbodyRel(nm, tempK = 6000, refNm = DEFAULT_SPECTRAL_WINDOW.min) {
>>>>>>> 735651eb
  const BB = (lam_nm) => {
    const lam = Math.max(1e-9, lam_nm);
    const x = C2_NM_K / (lam * tempK);
    const denom = Math.expm1(x); // e^x - 1
    return (1 / Math.pow(lam, 5)) * (1 / denom);
  };
  const ref = BB(refNm);
  return BB(nm) / (ref || 1);
}

// Simple radix-2 Cooley–Tukey FFT (complex in-place)
function fftRadix2(re, im) {
  const n = re.length;
  if (n === 0) return;
  if ((n & (n - 1)) !== 0) throw new Error("FFT size must be power of two");
  // Bit-reversal
  let j = 0;
  for (let i = 0; i < n; i++) {
    if (i < j) {
      [re[i], re[j]] = [re[j], re[i]];
      [im[i], im[j]] = [im[j], im[i]];
    }
    let m = n >> 1;
    while (m >= 1 && j >= m) {
      j -= m;
      m >>= 1;
    }
    j += m;
  }
  // Danielson–Lanczos
  for (let size = 2; size <= n; size <<= 1) {
    const half = size >> 1;
    const theta = (-2 * Math.PI) / size;
    const wpr = Math.cos(theta);
    const wpi = Math.sin(theta);
    for (let start = 0; start < n; start += size) {
      let wr = 1, wi = 0;
      for (let k = 0; k < half; k++) {
        const i0 = start + k;
        const i1 = i0 + half;
        const tr = wr * re[i1] - wi * im[i1];
        const ti = wr * im[i1] + wi * re[i1];
        re[i1] = re[i0] - tr;
        im[i1] = im[i0] - ti;
        re[i0] += tr;
        im[i0] += ti;
        // w *= wstep
        const wtemp = wr;
        wr = wr * wpr - wi * wpi;
        wi = wtemp * wpi + wi * wpr;
      }
    }
  }
}

// Zero-fill to next power of two times factor
function zeroFill(arr, factor = 1) {
  const N = arr.length;
  let target = 1;
  while (target < N * factor) target <<= 1;
  const out = new Float64Array(target);
  out.set(arr);
  return out;
}

// Build a mixed source: Halogen + Laser + Xenon arc
const ABSORPTION_PROFILES = {
  none: [],
  water: [
    { center: 1450, sigma: 25, depth: 0.35 },
    { center: 1930, sigma: 30, depth: 0.45 },
  ],
  co2: [
    { center: 2010, sigma: 18, depth: 0.3 },
    { center: 2340, sigma: 25, depth: 0.4 },
  ],
  methane: [
    { center: 1660, sigma: 20, depth: 0.32 },
    { center: 2190, sigma: 28, depth: 0.28 },
  ],
  polyethylene: [
    { center: 1720, sigma: 22, depth: 0.4 },
    { center: 2300, sigma: 26, depth: 0.25 },
  ],
};

const ABSORPTION_MEDIA = [
  { id: "none", label: "None", description: "Open path" },
  { id: "water", label: "Water vapor", description: "Bands near 1450 / 1930 nm" },
  { id: "co2", label: "Carbon dioxide", description: "Strong overtone pair near 2 µm" },
  { id: "methane", label: "Methane", description: "Combination bands near 1.66 / 2.2 µm" },
  { id: "polyethylene", label: "Polyethylene film", description: "Plastic absorption near 1.72 µm" },
];

function buildSourceMix({
  halogenMag, halogenTempK,
  laserMag, laserNm, laserWidth, absorptionMedium,
  xenonMag, xenonRipplePct, xenonPeriodNm,
<<<<<<< HEAD
  wavelengthMin = SOURCE_SPECTRAL_WINDOW.min,
  wavelengthMax = SOURCE_SPECTRAL_WINDOW.max,
=======
  wavelengthMin = DEFAULT_SPECTRAL_WINDOW.min,
  wavelengthMax = DEFAULT_SPECTRAL_WINDOW.max,
>>>>>>> 735651eb
  sampleStep = 2,
}) {
  const lambda = [];
  const B = [];
  const step = Math.max(0.5, sampleStep); // nm
  const start = Math.min(wavelengthMin, wavelengthMax);
  const stop = Math.max(wavelengthMin, wavelengthMax);
  const lw = Math.max(0.5, laserWidth || 2);
  for (let nm = start; nm <= stop; nm += step) {
    lambda.push(nm);
    let val = 0;
    // Halogen (adjustable blackbody tail)
    if (halogenMag > 0) {
      val += halogenMag * blackbodyRel(nm, halogenTempK || 3000);
    }
    // Narrow laser (Gaussian)
    if (laserMag > 0) val += laserMag * Math.exp(-0.5 * ((nm - laserNm) / lw) ** 2);

    // Xenon arc: hot continuum (approx. 6000 K blackbody tail) + small spectral ripple
    if (xenonMag > 0) {
      const bb = blackbodyRel(nm, 6000); // normalized relative to lower edge of spectral window
      const ripple = 1 + (xenonRipplePct || 0) * Math.sin((2 * Math.PI * (nm - 1100)) / Math.max(5, xenonPeriodNm || 20));
      val += xenonMag * bb * ripple;
    }

    // Optional absorption bands applied multiplicatively
    const features = ABSORPTION_PROFILES[absorptionMedium] || [];
    if (features.length) {
      for (const { center, sigma, depth } of features) {
        val *= 1 - depth * Math.exp(-0.5 * ((nm - center) / sigma) ** 2);
      }
    }

    B.push(val);
  }
  return { lambda, B, step };
}

// Compute interferogram I(x) for OPD array x (in cm) given B(λ)
function computeInterferogram(opd_cm, source) {
  const { lambda, B } = source;
  const I = new Float64Array(opd_cm.length);
  // Normalize spectrum area
  const s = B.reduce((a, b) => a + b, 0);
  const norm = s > 0 ? 1 / s : 1;
  for (let k = 0; k < opd_cm.length; k++) {
    const x = opd_cm[k];
    let sum = 0;
    for (let i = 0; i < lambda.length; i++) {
      const v = nmToWavenumber(lambda[i]); // cm^-1
      sum += B[i] * (1 + Math.cos(2 * Math.PI * v * x));
    }
    I[k] = norm * sum;
  }
  return I;
}

// Convert interferogram sampled uniformly in OPD to spectrum via FFT-like cosine transform
function interferogramToSpectrum(I, dx_cm, { apodize, zeroFillFactor }) {
  let data = Float64Array.from(I);
  const N0 = data.length;
  // Apodization
  if (apodize) {
    const w = hann(N0);
    for (let i = 0; i < N0; i++) data[i] *= w[i];
  }
  // Zero fill (interpolation in spectral domain)
  data = zeroFill(data, zeroFillFactor);
  const N = data.length;
  // Real-to-complex FFT: pack into complex arrays
  const re = new Float64Array(N);
  const im = new Float64Array(N);
  re.set(data);
  // Execute FFT
  fftRadix2(re, im);
  // Magnitude spectrum (only positive frequencies)
  const half = N / 2;
  const mag = new Float64Array(half);
  for (let i = 0; i < half; i++) mag[i] = Math.hypot(re[i], im[i]);
  // Frequency axis in [cycles/cm] equals wavenumber [cm^-1]
  const dv = 1 / (N * dx_cm); // spectral bin in cm^-1
  const vAxis = new Float64Array(half);
  for (let i = 0; i < half; i++) vAxis[i] = i * dv; // from 0 upward
  return { vAxis, mag };
}

// Estimate spectral resolution from mirror amplitude (Eq. ∆v ≈ 1/(4 L1))
function estimateResolutionNm(lambdaNm, mirrorAmp_um) {
  const L1_cm = mirrorAmp_um * 1e-4; // µm -> cm
  const dv = 1 / (4 * Math.max(L1_cm, 1e-9)); // cm^-1
  const v = nmToWavenumber(lambdaNm);
  const dLambda = (1e7 * dv) / (v * v);
  return { dv, dLambda };
}

// Pretty number
const fmt = (x, d = 2) => (Number.isFinite(x) ? x.toFixed(d) : "-");

// -----------------------------
// Lightweight self-tests (run once in dev)
// -----------------------------
function runSelfTests() {
  try {
    console.group("FTIR sim self-tests");
    // nm<->wavenumber roundtrip
    const v = nmToWavenumber(1000);
    console.assert(Math.abs(v - 10000) < 1e-9, "nmToWavenumber(1000) should be 10000 cm^-1");
    console.assert(Math.abs(wavenumberToNm(v) - 1000) < 1e-9, "inverse nm↔v roundtrip");
    // Hann window endpoints are 0
    const w = hann(16);
    console.assert(Math.abs(w[0]) < 1e-12 && Math.abs(w[w.length - 1]) < 1e-12, "Hann endpoints");
    // Zero-fill grows array to power-of-two multiple
    const z = zeroFill(new Float64Array(300), 2);
    console.assert(z.length === 1024, "zeroFill length to 1024");
    // Interferogram symmetry (even function) on symmetric OPD grid
    const testOpd = new Float64Array([ -0.02, -0.01, 0, 0.01, 0.02 ]);
    const testSrc = { lambda: [1200, 1600, 2000], B: [1, 1, 1] };
    const It = computeInterferogram(testOpd, testSrc);
    console.assert(Math.abs(It[0]-It[4])<1e-6 && Math.abs(It[1]-It[3])<1e-6, "Interferogram should be even in OPD");
    // Resolution improves with larger amplitude
    const r1 = estimateResolutionNm(1500, 50).dLambda;
    const r2 = estimateResolutionNm(1500, 100).dLambda;
    console.assert(r2 < r1, "Resolution (dLambda) should decrease with larger amplitude");
    // FFT should throw for non-power-of-two length
    try {
      const re = new Float64Array(3);
      const im = new Float64Array(3);
      let threw = false;
      try { fftRadix2(re, im); } catch(e) { threw = /power of two/i.test(String(e.message)); }
      console.assert(threw, "fftRadix2 should throw on non-power-of-two length");
    } catch (e) {
      console.warn("FFT non-power-of-two test skipped:", e);
    }
    // Opacity mapping clamps correctly
    console.assert(mapPdToAlpha(0) === 0.15, "mapPdToAlpha should clamp low end to 0.15");
    console.assert(Math.abs(mapPdToAlpha(1) - 0.5) < 1e-12, "mapPdToAlpha(1) ~= 0.5");
    console.assert(mapPdToAlpha(2) === 1, "mapPdToAlpha(2) should be 1");
    console.assert(mapPdToAlpha(3) === 1, "mapPdToAlpha should clamp high end to 1");
    // Live stroke is finite & positive
    console.assert(Number.isFinite(LIVE_STROKE) && LIVE_STROKE > 0, "LIVE_STROKE should be a positive number");
    // Mirror face helper
    console.assert(computeMirrorFaceX(100, 10) === 104, "mirror face X = 100 - 6 + 10 = 104");
    // NEW: blackbody tail decreases across NIR band for 6000 K
    console.assert(blackbodyRel(1200, 6000) > blackbodyRel(2000, 6000), "BB tail at 6000K should decrease with λ");
    console.groupEnd();
  } catch (e) {
    console.error("Self-tests failed:", e);
  }
}

export default function FTIR_Michelson_VCSEL_Sim() {
  // -----------------------------
  // Simulation state
  // -----------------------------
  const [running, setRunning] = useState(true);
  const [mirrorAmp_um, setMirrorAmpUm] = useState(20); // mirror amplitude (single pass) in µm
  const [driveHz, setDriveHz] = useState(0.1); // Hz
  const [noise, setNoise] = useState(0.002);
  const [Npoints, setNpoints] = useState(1024);
  const [zeroFillFactor, setZeroFillFactor] = useState(2);
  const [apodize, setApodize] = useState(true);
  const [absorptionMedium, setAbsorptionMedium] = useState("water");
  const [halogenMag, setHalogenMag] = useState(1);
  const [halogenTempK, setHalogenTempK] = useState(3000);
  const [laserMag, setLaserMag] = useState(0.6);
  const [laserNm, setLaserNm] = useState(1532.8);
  const [laserWidth, setLaserWidth] = useState(2);
  const [avgCount, setAvgCount] = useState(4);

  // NEW: Xenon arc source
  const [xenonMag, setXenonMag] = useState(0);
  const [xenonRipplePct, setXenonRipplePct] = useState(0.05); // 0..0.2 typical
  const [xenonPeriodNm, setXenonPeriodNm] = useState(20);

  // Channel visibility toggles
  const [showInGaAs, setShowInGaAs] = useState(true);
  const [showSi, setShowSi] = useState(false);
  const [showAdvanced, setShowAdvanced] = useState(false);
  const [showSources, setShowSources] = useState(false);
  const [showAbsorption, setShowAbsorption] = useState(false);

  const navigate = useNavigate();

  // Build mixed source spectrum B(λ)
  const source = useMemo(() => buildSourceMix({
    halogenMag, halogenTempK,
    laserMag, laserNm, laserWidth, absorptionMedium,
    xenonMag, xenonRipplePct, xenonPeriodNm,
<<<<<<< HEAD
    wavelengthMin: SOURCE_SPECTRAL_WINDOW.min,
    wavelengthMax: SOURCE_SPECTRAL_WINDOW.max,
=======
    wavelengthMin: DEFAULT_SPECTRAL_WINDOW.min,
    wavelengthMax: DEFAULT_SPECTRAL_WINDOW.max,
>>>>>>> 735651eb
  }), [halogenMag, halogenTempK, laserMag, laserNm, laserWidth, absorptionMedium, xenonMag, xenonRipplePct, xenonPeriodNm]);

  // OPD grid: symmetric about zero; OPD = 2 * mirror displacement
  const { opd_cm, dx_cm } = useMemo(() => {
    const L1_um = mirrorAmp_um; // mirror amplitude
    const OPDmax_um = 2 * L1_um;
    const OPDmax_cm = OPDmax_um * 1e-4; // µm -> cm
    const x = new Float64Array(Npoints);
    for (let i = 0; i < Npoints; i++) {
      const t = (i / (Npoints - 1)) * 2 - 1; // [-1,1]
      x[i] = t * OPDmax_cm;
    }
    const dx = x[1] - x[0];
    return { opd_cm: x, dx_cm: Math.abs(dx) };
  }, [mirrorAmp_um, Npoints]);

  // Generate one clean interferogram for the current source/state
  const cleanInterf = useMemo(() => computeInterferogram(opd_cm, source), [opd_cm, source]);

  // Live acquisition buffers & runtime refs
  const [acqIndex, setAcqIndex] = useState(0);
  const acqIndexRef = useRef(0);
  const phaseRef = useRef(0); // phase for sinusoidal motion
  const posRef = useRef(0); // current index along OPD [0..Npoints-1]
  const dirRef = useRef(1); // +1 forward, -1 backward
  const iBufferRef = useRef(new Float64Array(Npoints)); // InGaAs PD (measurement)
  const siBufferRef = useRef(new Float64Array(Npoints)); // Si PD (VCSEL metrology)
  const [interferogram, setInterferogram] = useState([]);
  const [spectrum, setSpectrum] = useState([]);
  const [cursorX, setCursorX] = useState(null);
  const [memsOffsetPx, setMemsOffsetPx] = useState(0);
  const [pdLevel, setPdLevel] = useState(1);

  // Run self-tests once
  useEffect(() => {
    runSelfTests();
  }, []);

  // Reset/seed buffers when geometry changes (and at first mount)
  useEffect(() => {
    // Seed buffers with baseline so edges don't drop to zero before first full pass
    iBufferRef.current = Float64Array.from(cleanInterf);
    const siInit = new Float64Array(Npoints);
    for (let i = 0; i < Npoints; i++) siInit[i] = 1 + Math.cos(2 * Math.PI * VVCSEL_WNUM * opd_cm[i]);
    siBufferRef.current = siInit;

    setAcqIndex(0);
    acqIndexRef.current = 0;
    phaseRef.current = 0;
    posRef.current = 0;
    dirRef.current = 1;
    setInterferogram([]); // keep last spectrum persistent until next update
  }, [Npoints, mirrorAmp_um, cleanInterf, opd_cm]);

  // Acquisition loop: stream the interferogram inline with sinusoidal back-and-forth motion
  useEffect(() => {
    let rafId;
    let last = performance.now();

    function step(now) {
      const dt = (now - last) / 1000;
      last = now;
      if (running) {
        // Advance sinusoidal phase (true resonant motion)
        const twoPiF = 2 * Math.PI * Math.max(0, driveHz);
        phaseRef.current += twoPiF * dt;

        let idx = acqIndexRef.current;
        let reversed = false;

        // Map sine phase to scan index in [0, Npoints-1]
        const N = Npoints - 1;
        const s = 0.5 * (1 + Math.sin(phaseRef.current));
        const target = Math.max(0, Math.min(N, Math.round(s * N)));

        const prev = posRef.current;
        const stepSign = Math.sign(target - prev);

        const acquireAt = (i) => {
          // InGaAs PD (measurement)
          const baseI = cleanInterf[i];
          const noisyI = baseI + noise * (Math.random() * 2 - 1);
          const alpha = 1 / Math.max(1, avgCount);
          const prevI = iBufferRef.current[i];
          iBufferRef.current[i] = (1 - alpha) * prevI + alpha * noisyI;

          // Si PD (VCSEL metrology)
          const baseSi = 1 + Math.cos(2 * Math.PI * VVCSEL_WNUM * opd_cm[i]);
          const noisySi = baseSi + noise * (Math.random() * 2 - 1);
          const prevSi = siBufferRef.current[i];
          siBufferRef.current[i] = (1 - alpha) * prevSi + alpha * noisySi;

          idx++;
        };

        if (stepSign === 0) {
          acquireAt(prev);
        } else {
          for (let i = prev; i !== target + stepSign; i += stepSign) acquireAt(i);
        }

        // Detect reversal (direction change or edges)
        if (stepSign !== 0 && stepSign !== dirRef.current) reversed = true;
        if (target === 0 || target === N) reversed = true;

        // Persist indices & direction
        posRef.current = target;
        if (stepSign !== 0) dirRef.current = stepSign;
        acqIndexRef.current = idx;
        setAcqIndex(idx);

        // Compose chart data & cursor from the current index
        const scanIdx = posRef.current;
        const forward = dirRef.current > 0;
        const view = new Array(Npoints).fill(0).map((_, i) => ({
          x: opd_cm[i] * 1e4, // OPD in µm
          ingaas: iBufferRef.current[i],
          sipd: siBufferRef.current[i],
          ingaas_live: forward ? (i <= scanIdx ? iBufferRef.current[i] : null) : (i >= scanIdx ? iBufferRef.current[i] : null),
          sipd_live: forward ? (i <= scanIdx ? siBufferRef.current[i] : null) : (i >= scanIdx ? siBufferRef.current[i] : null),
        }));
        setInterferogram(view);
        setCursorX(opd_cm[scanIdx] * 1e4);
        // Mirror graphic position in pixels (sync with tracer). OPD fraction equals displacement fraction
        const tNorm = (scanIdx / (Npoints - 1)) * 2 - 1; // [-1,1]
        const Apx = 36 * (mirrorAmp_um / 80);
        setMemsOffsetPx(Apx * tNorm);

        // Photodetector brightness level
        setPdLevel(mapPdToAlpha(iBufferRef.current[scanIdx]));

        // Compute spectrum at each turn-around (completed half-scan)
        if (reversed) {
          const { vAxis, mag } = interferogramToSpectrum(iBufferRef.current, dx_cm, { apodize, zeroFillFactor });
          const data = [];
          for (let i = 1; i < vAxis.length; i++) {
            const v = vAxis[i];
            const nm = wavenumberToNm(v);
<<<<<<< HEAD
            if (nm >= DISPLAY_SPECTRAL_WINDOW.min && nm <= DISPLAY_SPECTRAL_WINDOW.max) data.push({ nm, S: mag[i] });
=======
            if (nm >= DEFAULT_SPECTRAL_WINDOW.min && nm <= DEFAULT_SPECTRAL_WINDOW.max) data.push({ nm, S: mag[i] });
>>>>>>> 735651eb
          }
          data.sort((a, b) => a.nm - b.nm);
          setSpectrum(data);
        }
      }
      rafId = requestAnimationFrame(step);
    }
    rafId = requestAnimationFrame(step);
    return () => cancelAnimationFrame(rafId);
  }, [running, driveHz, Npoints, avgCount, noise, cleanInterf, dx_cm, opd_cm, apodize, zeroFillFactor, mirrorAmp_um]);

  const res = estimateResolutionNm(VVCSEL_NM, mirrorAmp_um);

  return (
    <div className="min-h-screen bg-slate-50 text-slate-900">
      <main className="px-4 py-10 lg:px-8">
        <div className="mx-auto max-w-[1200px] space-y-6">
          <div className="flex flex-col gap-4 lg:flex-row lg:items-start lg:justify-between">
            <div className="flex flex-col gap-2">
              <h1 className="text-2xl font-semibold tracking-tight">FTIR Engine — Michelson Interferometer with VCSEL Metrology</h1>
              <p className="text-sm text-slate-600">
                Real-time simulation of a compact FT-NIR engine: beamsplitter, fixed & movable mirrors (MEMS), VCSEL metrology, interferogram acquisition, and FFT-based spectrum.
              </p>
            </div>
            <Button
              onClick={() => navigate("/")}
              variant="ghost"
              size="sm"
              className="self-start whitespace-nowrap"
            >
              ← Back to simulations
            </Button>
          </div>

          {/* --- Top controls bar --- */}
          <Card>
            <CardHeader className="pb-2">
              <CardTitle>Acquisition & Source Settings</CardTitle>
            </CardHeader>
            <CardContent className="space-y-3">
              <div className="flex flex-wrap items-center gap-3">
                <Button onClick={() => setRunning(true)} variant="default" size="sm" className="gap-2"><PlayIcon className="w-4 h-4"/>Run</Button>
                <Button onClick={() => setRunning(false)} variant="secondary" size="sm" className="gap-2"><PauseIcon className="w-4 h-4"/>Pause</Button>
                <Button onClick={() => { setAcqIndex(0); iBufferRef.current.set(cleanInterf); for (let i = 0; i < Npoints; i++) siBufferRef.current[i] = 1 + Math.cos(2 * Math.PI * VVCSEL_WNUM * opd_cm[i]); }} variant="ghost" size="sm" className="gap-2"><RotateIcon className="w-4 h-4"/>Reset</Button>
              </div>

              {/* Sliders row */}
              <div className="grid grid-cols-1 md:grid-cols-2 lg:grid-cols-3 gap-4">
                <div className="space-y-1 min-w-[260px]">
                  <Label>Mirror amplitude</Label>
                  <div className="flex items-center gap-3">
                    <Slider value={[mirrorAmp_um]} min={10} max={200} step={1} onValueChange={([v]) => setMirrorAmpUm(v)} className="flex-1"/>
                    <span className="tabular-nums w-20 text-right">{fmt(mirrorAmp_um,0)} µm</span>
                  </div>
                </div>
                <div className="space-y-1 min-w-[260px]">
                  <Label>Drive frequency</Label>
                  <div className="flex items-center gap-3">
                    <Slider value={[driveHz]} min={0} max={5} step={0.1} onValueChange={([v]) => setDriveHz(v)} className="flex-1"/>
                    <span className="tabular-nums w-20 text-right">{fmt(driveHz,1)} Hz</span>
                  </div>
                </div>
                <div className="space-y-1 min-w-[260px]">
                  <Label>Samples per scan</Label>
                  <div className="flex items-center gap-3">
                    <Slider value={[Npoints]} min={256} max={4096} step={256} onValueChange={([v]) => setNpoints(v)} className="flex-1"/>
                    <span className="tabular-nums w-20 text-right">{Npoints}</span>
                  </div>
                </div>
                <div className="space-y-1 min-w-[260px]">
                  <Label>Noise level</Label>
                  <div className="flex items-center gap-3">
                    <Slider value={[noise]} min={0} max={0.1} step={0.0005} onValueChange={([v]) => setNoise(v)} className="flex-1"/>
                    <span className="tabular-nums w-20 text-right">{fmt(noise,3)}</span>
                  </div>
                </div>
                <div className="space-y-1 min-w-[260px]">
                  <Label>Averaging (×)</Label>
                  <div className="flex items-center gap-3">
                    <Slider value={[avgCount]} min={1} max={32} step={1} onValueChange={([v]) => setAvgCount(v)} className="flex-1"/>
                    <span className="tabular-nums w-20 text-right">{avgCount}</span>
                  </div>
                </div>
              </div>

              {/* Advanced (collapsed) */}
              <div className="rounded-lg border border-slate-200 bg-white p-3 shadow-sm">
                <button type="button" onClick={()=>setShowAdvanced(v=>!v)} className="w-full flex items-center justify-between text-left">
                  <span className="font-medium">Advanced</span>
                  <ChevronDownIcon className={`w-4 h-4 transition-transform ${showAdvanced?"rotate-180":""}`} />
                </button>
                {showAdvanced && (
                  <div className="mt-3 grid grid-cols-1 md:grid-cols-2 gap-4">
                    <div className="flex items-center gap-3">
                      <Switch checked={apodize} onCheckedChange={setApodize} id="apod" />
                      <Label htmlFor="apod">Hann apodization</Label>
                    </div>
                    <div className="flex items-center gap-2 flex-wrap">
                      <Label>Zero-fill</Label>
                      <Button size="sm" variant={zeroFillFactor===1?"default":"outline"} onClick={() => setZeroFillFactor(1)}>×1</Button>
                      <Button size="sm" variant={zeroFillFactor===2?"default":"outline"} onClick={() => setZeroFillFactor(2)}>×2</Button>
                      <Button size="sm" variant={zeroFillFactor===4?"default":"outline"} onClick={() => setZeroFillFactor(4)}>×4</Button>
                    </div>
                  </div>
                )}
              </div>

              {/* Sources (mix) */}
              <div className="rounded-lg border border-slate-200 bg-white p-3 shadow-sm">
                <button
                  type="button"
                  onClick={() => setShowSources((v) => !v)}
                  className="w-full flex items-center justify-between text-left"
                >
                  <span className="font-medium">Light sources</span>
                  <ChevronDownIcon className={`w-4 h-4 transition-transform ${showSources ? "rotate-180" : ""}`} />
                </button>
                {showSources && (
                  <div className="mt-4 grid grid-cols-1 xl:grid-cols-2 gap-6">
                    <div className="space-y-4">
                      <Label className="font-medium">Sources (mix)</Label>
                      <div className="space-y-3">
                        {/* Halogen */}
                        <div className="space-y-1">
                          <div className="flex items-center justify-between"><span>Halogen</span><span className="tabular-nums">{fmt(halogenMag,2)}</span></div>
                          <Slider value={[halogenMag]} min={0} max={2} step={0.01} onValueChange={([v]) => setHalogenMag(v)} />
                          <div className="flex items-center justify-between pt-2"><span>Temperature</span><span className="tabular-nums">{fmt(halogenTempK,0)} K</span></div>
                          <Slider value={[halogenTempK]} min={2400} max={3600} step={25} onValueChange={([v]) => setHalogenTempK(v)} />
                        </div>
                        {/* Xenon arc */}
                        <div className="pt-2 space-y-1">
                          <div className="flex items-center justify-between"><span>Xenon arc (6000 K)</span><span className="tabular-nums">{fmt(xenonMag,2)}</span></div>
                          <Slider value={[xenonMag]} min={0} max={2} step={0.01} onValueChange={([v]) => setXenonMag(v)} />
                          <div className="grid grid-cols-2 gap-3 pt-1">
                            <div className="space-y-1">
                              <div className="flex items-center justify-between"><span>Ripple %</span><span className="tabular-nums">{fmt(xenonRipplePct*100,0)}%</span></div>
                              <Slider value={[xenonRipplePct]} min={0} max={0.2} step={0.01} onValueChange={([v]) => setXenonRipplePct(v)} />
                            </div>
                            <div className="space-y-1">
                              <div className="flex items-center justify-between"><span>Ripple period (nm)</span><span className="tabular-nums">{fmt(xenonPeriodNm,0)}</span></div>
                              <Slider value={[xenonPeriodNm]} min={5} max={80} step={1} onValueChange={([v]) => setXenonPeriodNm(v)} />
                            </div>
                          </div>
                        </div>
                      </div>
                    </div>

                    <div className="space-y-4">
                      <Label className="font-medium">Laser</Label>
                      <div className="space-y-3">
                        {/* Laser */}
                        <div className="space-y-1">
                          <div className="flex items-center justify-between"><span>Laser magnitude</span><span className="tabular-nums">{fmt(laserMag,2)}</span></div>
                          <Slider value={[laserMag]} min={0} max={2} step={0.01} onValueChange={([v]) => setLaserMag(v)} />
                        </div>
                        <div className="space-y-1">
                          <div className="flex items-center justify-between"><span>Laser wavelength</span><span className="tabular-nums">{fmt(laserNm,1)} nm</span></div>
                          <Slider
                            value={[laserNm]}
<<<<<<< HEAD
                            min={DISPLAY_SPECTRAL_WINDOW.min}
                            max={DISPLAY_SPECTRAL_WINDOW.max}
=======
                            min={DEFAULT_SPECTRAL_WINDOW.min}
                            max={DEFAULT_SPECTRAL_WINDOW.max}
>>>>>>> 735651eb
                            step={1}
                            onValueChange={([v]) => setLaserNm(v)}
                          />
                        </div>
                        <div className="space-y-1">
                          <div className="flex items-center justify-between"><span>Laser width</span><span className="tabular-nums">{fmt(laserWidth,1)} nm</span></div>
                          <Slider value={[laserWidth]} min={0.5} max={20} step={0.5} onValueChange={([v]) => setLaserWidth(v)} />
                        </div>
                      </div>
                    </div>
                  </div>
                )}
              </div>

              {/* Absorption media */}
              <div className="rounded-lg border border-slate-200 bg-white p-3 shadow-sm">
                <button
                  type="button"
                  onClick={() => setShowAbsorption((v) => !v)}
                  className="w-full flex items-center justify-between text-left"
                >
                  <span className="font-medium">Absorbtion media</span>
                  <ChevronDownIcon className={`w-4 h-4 transition-transform ${showAbsorption ? "rotate-180" : ""}`} />
                </button>
                {showAbsorption && (
                  <div className="mt-4 space-y-3">
                    <p className="text-sm text-slate-600">
                      Select a medium to multiply the source spectrum by representative absorption bands.
                    </p>
                    <div className="grid gap-2 sm:grid-cols-2">
                      {ABSORPTION_MEDIA.map((medium) => (
                        <button
                          key={medium.id}
                          type="button"
                          onClick={() => setAbsorptionMedium(medium.id)}
                          className={`rounded-md border p-3 text-left transition focus-visible:outline-none focus-visible:ring-2 focus-visible:ring-slate-500 ${
                            absorptionMedium === medium.id
                              ? "border-slate-900 bg-slate-900 text-white"
                              : "border-slate-200 hover:border-slate-400"
                          }`}
                        >
                          <div className="font-medium">{medium.label}</div>
                          <div className={`text-xs mt-1 ${absorptionMedium === medium.id ? "text-slate-100" : "text-slate-600"}`}>
                            {medium.description}
                          </div>
                        </button>
                      ))}
                    </div>
                  </div>
                )}
              </div>

              <div className="pt-3 text-xs text-slate-600">
                <div>Estimated resolution at {VVCSEL_NM} nm: <b>{fmt(res.dLambda,2)} nm</b> (≈{fmt(res.dv,2)} cm⁻¹) — increases with mirror travel.</div>
              </div>
            </CardContent>
          </Card>

          {/* --- Graphs (side-by-side beneath settings) --- */}
          <div className="grid grid-cols-1 lg:grid-cols-2 gap-4 items-stretch">
            <Card className="flex h-full flex-col">
              <CardHeader className="pb-2"><CardTitle>Live Interferogram</CardTitle></CardHeader>
              <CardContent className="flex flex-1 flex-col">
                <div className="flex items-center gap-6 pb-2">
                  <div className="flex items-center gap-2">
                    <Switch checked={showInGaAs} onCheckedChange={setShowInGaAs} id="showInGaAs" />
                    <Label htmlFor="showInGaAs">InGaAs PD (red)</Label>
                  </div>
                  <div className="flex items-center gap-2">
                    <Switch checked={showSi} onCheckedChange={setShowSi} id="showSi" />
                    <Label htmlFor="showSi">Si PD (blue)</Label>
                  </div>
                </div>
                <div className="flex-1 min-h-[16rem]">
                  <ResponsiveContainer width="100%" height="100%">
                    <LineChart data={interferogram} margin={{ left: 8, right: 8, top: 8, bottom: 8 }}>
                      <CartesianGrid strokeDasharray="3 3" />
                      <XAxis type="number" dataKey="x" tickFormatter={(v)=>`${fmt(v,0)}`} label={{ value: "OPD (µm)", position: "insideBottomRight", offset: -4 }} domain={[interferogram.length?interferogram[0].x:0, interferogram.length?interferogram[interferogram.length-1].x:0]} />
                      <YAxis tickFormatter={(v)=>fmt(v,2)} domain={["auto","auto"]} />
                      <Tooltip formatter={(v)=>fmt(v,4)} labelFormatter={(v)=>`OPD ${fmt(v,1)} µm`} />
                      <Legend />
                      <>
                        {showInGaAs && (
                          <Line type="monotone" dataKey="ingaas" dot={false} isAnimationActive={false} name="InGaAs PD" stroke="#ef4444" />
                        )}
                        {showSi && (
                          <Line type="monotone" dataKey="sipd" dot={false} isAnimationActive={false} name="Si PD" stroke="#3b82f6" />
                        )}
                      </>
                      <>
                        {showInGaAs && (
                          <Line type="monotone" dataKey="ingaas_live" dot={false} isAnimationActive={false} name="Live (InGaAs)" stroke="#b91c1c" strokeWidth={LIVE_STROKE} />
                        )}
                        {showSi && (
                          <Line type="monotone" dataKey="sipd_live" dot={false} isAnimationActive={false} name="Live (Si)" stroke="#1d4ed8" strokeWidth={LIVE_STROKE} />
                        )}
                      </>
                      {cursorX != null && (
                        <ReferenceLine x={cursorX} stroke="#64748b" strokeDasharray="4 4" />
                      )}
                    </LineChart>
                  </ResponsiveContainer>
                </div>
              </CardContent>
            </Card>

            <Card className="flex h-full flex-col">
              <CardHeader className="pb-2"><CardTitle>Spectrum (FFT of interferogram)</CardTitle></CardHeader>
              <CardContent className="flex flex-1 flex-col">
                <div className="flex-1 min-h-[16rem]">
                  <ResponsiveContainer width="100%" height="100%">
                    <LineChart data={spectrum} margin={{ left: 8, right: 8, top: 8, bottom: 8 }}>
                      <CartesianGrid strokeDasharray="3 3" />
                      <XAxis
                        dataKey="nm"
                        type="number"
<<<<<<< HEAD
                        domain={[DISPLAY_SPECTRAL_WINDOW.min, DISPLAY_SPECTRAL_WINDOW.max]}
=======
                        domain={[DEFAULT_SPECTRAL_WINDOW.min, DEFAULT_SPECTRAL_WINDOW.max]}
>>>>>>> 735651eb
                        tickCount={8}
                        label={{ value: "Wavelength (nm)", position: "insideBottomRight", offset: -4 }}
                      />
                      <YAxis domain={["auto","auto"]} tickFormatter={(v)=>fmt(v,1)} />
                      <Tooltip formatter={(v)=>fmt(v,3)} labelFormatter={(v)=>`${fmt(v,0)} nm`} />
                      <Legend />
                      <Line
                        type="monotone"
                        dataKey="S"
                        dot={false}
                        isAnimationActive={false}
                        name="Spectral amplitude"
                        strokeWidth={SPECTRUM_STROKE}
                      />
                    </LineChart>
                  </ResponsiveContainer>
                </div>
              </CardContent>
            </Card>
          </div>

          {/* --- Diagram (below both graphs) --- */}
          <Card>
            <CardHeader className="pb-2">
              <CardTitle>Optical Layout (Michelson)</CardTitle>
            </CardHeader>
            <CardContent>
              <div className="w-full h-[32rem]">
                <OpticalDiagram offsetPx={memsOffsetPx} mirrorAmp_um={mirrorAmp_um} pdLevel={pdLevel} />
              </div>
            </CardContent>
          </Card>

          <Card>
            <CardHeader className="pb-2"><CardTitle>Notes</CardTitle></CardHeader>
            <CardContent className="space-y-1 text-sm text-slate-600">
              <ul className="list-disc ml-5 space-y-1">
                <li>OPD (optical path difference) is <b>twice</b> the physical mirror displacement; centerburst occurs at zero OPD.</li>
                <li>Increasing mirror amplitude improves spectral resolution (∆v ≈ 1/(4·L₁)). Zero-fill adds interpolation points but does not improve true resolution.</li>
                <li>VCSEL metrology is illustrated as a red path sharing the interferometer via a dichroic; its fringes provide uniform OPD sampling.</li>
              </ul>
            </CardContent>
          </Card>
        </div>
      </main>
    </div>
  );
}

// -----------------------------
// Optical Diagram Component (SVG)
// -----------------------------
function OpticalDiagram({ offsetPx, mirrorAmp_um, pdLevel = 1 }) {
  // Simplified IR-only Michelson to resemble the reference sketch
  const W = 760, H = 420;
  const cx = 360, cy = 180; // beamsplitter center
  const armLen = 170;
  const bsSize = 44;
  const bsThickness = 4;
  const scale = 0.85;

  // Key points
  const src = { x: cx - 240, y: cy }; // light source (left)
  const det = { x: cx, y: cy + 170 }; // photodetector (down)
  const mirrorFixed = { x: cx, y: cy - armLen }; // top
  const mirrorMovBase = { x: cx + armLen, y: cy }; // right (MEMS)
  const mirrorFaceX = computeMirrorFaceX(mirrorMovBase.x, offsetPx); // left surface of moving mirror

  return (
    <svg viewBox={`0 0 ${W} ${H}`} className="w-full h-full">
      {(() => { const pad = 24; return (
        <rect x={pad} y={pad} width={W - 2*pad} height={H - 2*pad} rx={12} className="fill-slate-100" />
      ); })()}

      {/* Marker definitions for arrowheads */}
      <defs>
        <marker id="arrowRed" viewBox="0 0 10 10" refX="10" refY="5" markerWidth="6" markerHeight="6" orient="auto-start-reverse">
          <path d="M 0 0 L 10 5 L 0 10 z" fill="#ef4444" />
        </marker>
      </defs>

      <g transform={`translate(${W/2} ${H/2}) scale(${scale}) translate(${-W/2} ${-H/2})`}>
      {/* Light source icon + label */}
      <g>
        <rect x={src.x - 36} y={src.y - 12} width={28} height={24} className="fill-slate-900" rx={2} />
        <rect x={src.x - 8} y={src.y - 4} width={8} height={8} className="fill-slate-500" />
        <text x={src.x - 50} y={src.y + 28} className="text-[10px] fill-current">light source</text>
      </g>

      {/* Measurement beam (IR, red) */}
      {/* Source → BS */}
      <Ray x1={src.x} y1={src.y} x2={cx} y2={cy} />

      {/* Up arm to Mirror 1 (fixed) and back to BS */}
      <Ray x1={cx} y1={cy} x2={mirrorFixed.x} y2={mirrorFixed.y + 14} />
      <Ray x1={mirrorFixed.x} y1={mirrorFixed.y + 14} x2={cx} y2={cy} />
      <Mirror x={mirrorFixed.x} y={mirrorFixed.y} orient="h" />
      <text x={mirrorFixed.x - 38} y={mirrorFixed.y - 10} className="text-[10px] fill-current">Mirror 1</text>
      <text x={mirrorFixed.x - 16} y={mirrorFixed.y - 22} className="text-[10px] fill-current">(fixed)</text>

      {/* MEMS mirror inside a small module */}
      <g>
        {/* Module box */}
        <rect x={mirrorMovBase.x - 70} y={mirrorMovBase.y - 40} width={140} height={80} className="fill-slate-100 stroke-slate-400" />
        {/* Stationary posts */}
        <rect x={mirrorMovBase.x - 52} y={mirrorMovBase.y - 22} width={8} height={44} className="fill-slate-400" />
        <rect x={mirrorMovBase.x + 44} y={mirrorMovBase.y - 22} width={8} height={44} className="fill-slate-400" />
        {/* Moving mirror (animated along x) */}
        <g transform={`translate(${offsetPx} 0)`}>
          <rect x={mirrorMovBase.x - 6} y={mirrorMovBase.y - 26} width={12} height={52} className="fill-slate-300 stroke-slate-600" rx={2} />
        </g>
        {/* motion hint arrows */}
        <line x1={mirrorMovBase.x - 30} y1={mirrorMovBase.y - 30} x2={mirrorMovBase.x + 30} y2={mirrorMovBase.y - 30} stroke="#10b981" strokeDasharray="4 3" markerEnd="url(#arrowRed)" markerStart="url(#arrowRed)" />
        <text x={mirrorMovBase.x - 32} y={mirrorMovBase.y + 54} className="text-[10px] fill-current">Mirror 2 (MEMS)</text>
      </g>

      {/* Recombined beam to photodetector (down) — brightness follows detected value */}
      <Ray x1={cx} y1={cy} x2={det.x} y2={det.y - 16} alpha={pdLevel} />

      {/* Photodetector */}
      <g>
        <rect x={det.x - 14} y={det.y - 10} width={28} height={20} className="fill-indigo-900" rx={3} />
        <rect x={det.x - 3} y={det.y - 12} width={6} height={4} className="fill-slate-500" />
        <text x={det.x - 34} y={det.y + 34} className="text-[10px] fill-current">Photodetector</text>
      </g>

      {/* Right arm to MEMS mirror (dynamic, drawn above all except BS) */}
      <Ray x1={cx} y1={cy} x2={mirrorFaceX} y2={mirrorMovBase.y} />
      <Ray x1={mirrorFaceX} y1={mirrorMovBase.y} x2={cx} y2={cy} />
      {/* Beamsplitter (drawn last so it sits on top of beams) */}
      <g transform={`translate(${cx} ${cy}) rotate(45)`}>
        <rect x={-bsSize/2} y={-bsThickness/2} width={bsSize} height={bsThickness} className="fill-sky-300" />
      </g>
      <text x={cx + 12} y={cy - 12} className="text-[10px] fill-current">thin beam splitter</text>
    </g>
    </svg>
  );
}

function Ray({ x1, y1, x2, y2, label, color = "#ef4444", dashed = false, alpha = 1, width = 3 }) {
  return (
    <g>
      <line x1={x1} y1={y1} x2={x2} y2={y2} stroke={color} strokeWidth={width} strokeOpacity={alpha} strokeDasharray={dashed ? "6 4" : "0"} />
      {label && (
        <text x={(x1 + x2) / 2 + 6} y={(y1 + y2) / 2 - 6} className="text-[10px] fill-current">{label}</text>
      )}
    </g>
  );
}

function Mirror({ x, y, orient = "h", label }) {
  const w = 60, h = 10;
  const rx = orient === "h" ? -w / 2 : -h / 2;
  const ry = orient === "h" ? -h / 2 : -w / 2;
  const ww = orient === "h" ? w : h;
  const hh = orient === "h" ? h : w;
  return (
    <g>
      <rect x={x + rx} y={y + ry} width={ww} height={hh} className="fill-slate-200 stroke-slate-600" rx={2} />
      {label && (
        <text x={x + (orient === "h" ? w / 2 + 8 : 8)} y={y - (orient === "h" ? 6 : w / 2 + 6)} className="text-[10px] fill-current">{label}</text>
      )}
    </g>
  );
}<|MERGE_RESOLUTION|>--- conflicted
+++ resolved
@@ -85,25 +85,11 @@
   return mirrorModuleCenterX - 6 + offsetPx; // 12px mirror width → left face is moduleCenter - 6
 }
 
-<<<<<<< HEAD
-// Display and simulation spectral windows. The simulated sources extend beyond the
-// visible band so the FFT spectrum doesn't fall off a cliff right at the plot edge.
-const DISPLAY_SPECTRAL_WINDOW = Object.freeze({ min: 900, max: 2800 });
-const SOURCE_WINDOW_PADDING_NM = 400;
-const SOURCE_SPECTRAL_WINDOW = Object.freeze({
-  min: Math.max(200, DISPLAY_SPECTRAL_WINDOW.min - SOURCE_WINDOW_PADDING_NM),
-  max: DISPLAY_SPECTRAL_WINDOW.max + SOURCE_WINDOW_PADDING_NM,
-});
-
-// Relative blackbody radiance (normalize to value near the short-wave edge to keep numbers tame)
-function blackbodyRel(nm, tempK = 6000, refNm = SOURCE_SPECTRAL_WINDOW.min) {
-=======
 // Default wavelength window for the simulated sources / plots (configurable in one spot)
 const DEFAULT_SPECTRAL_WINDOW = Object.freeze({ min: 900, max: 2800 });
 
 // Relative blackbody radiance (normalize to value near the short-wave edge to keep numbers tame)
 function blackbodyRel(nm, tempK = 6000, refNm = DEFAULT_SPECTRAL_WINDOW.min) {
->>>>>>> 735651eb
   const BB = (lam_nm) => {
     const lam = Math.max(1e-9, lam_nm);
     const x = C2_NM_K / (lam * tempK);
@@ -202,13 +188,8 @@
   halogenMag, halogenTempK,
   laserMag, laserNm, laserWidth, absorptionMedium,
   xenonMag, xenonRipplePct, xenonPeriodNm,
-<<<<<<< HEAD
-  wavelengthMin = SOURCE_SPECTRAL_WINDOW.min,
-  wavelengthMax = SOURCE_SPECTRAL_WINDOW.max,
-=======
   wavelengthMin = DEFAULT_SPECTRAL_WINDOW.min,
   wavelengthMax = DEFAULT_SPECTRAL_WINDOW.max,
->>>>>>> 735651eb
   sampleStep = 2,
 }) {
   const lambda = [];
@@ -397,13 +378,8 @@
     halogenMag, halogenTempK,
     laserMag, laserNm, laserWidth, absorptionMedium,
     xenonMag, xenonRipplePct, xenonPeriodNm,
-<<<<<<< HEAD
-    wavelengthMin: SOURCE_SPECTRAL_WINDOW.min,
-    wavelengthMax: SOURCE_SPECTRAL_WINDOW.max,
-=======
     wavelengthMin: DEFAULT_SPECTRAL_WINDOW.min,
     wavelengthMax: DEFAULT_SPECTRAL_WINDOW.max,
->>>>>>> 735651eb
   }), [halogenMag, halogenTempK, laserMag, laserNm, laserWidth, absorptionMedium, xenonMag, xenonRipplePct, xenonPeriodNm]);
 
   // OPD grid: symmetric about zero; OPD = 2 * mirror displacement
@@ -542,11 +518,7 @@
           for (let i = 1; i < vAxis.length; i++) {
             const v = vAxis[i];
             const nm = wavenumberToNm(v);
-<<<<<<< HEAD
-            if (nm >= DISPLAY_SPECTRAL_WINDOW.min && nm <= DISPLAY_SPECTRAL_WINDOW.max) data.push({ nm, S: mag[i] });
-=======
             if (nm >= DEFAULT_SPECTRAL_WINDOW.min && nm <= DEFAULT_SPECTRAL_WINDOW.max) data.push({ nm, S: mag[i] });
->>>>>>> 735651eb
           }
           data.sort((a, b) => a.nm - b.nm);
           setSpectrum(data);
@@ -706,13 +678,8 @@
                           <div className="flex items-center justify-between"><span>Laser wavelength</span><span className="tabular-nums">{fmt(laserNm,1)} nm</span></div>
                           <Slider
                             value={[laserNm]}
-<<<<<<< HEAD
-                            min={DISPLAY_SPECTRAL_WINDOW.min}
-                            max={DISPLAY_SPECTRAL_WINDOW.max}
-=======
                             min={DEFAULT_SPECTRAL_WINDOW.min}
                             max={DEFAULT_SPECTRAL_WINDOW.max}
->>>>>>> 735651eb
                             step={1}
                             onValueChange={([v]) => setLaserNm(v)}
                           />
@@ -829,11 +796,7 @@
                       <XAxis
                         dataKey="nm"
                         type="number"
-<<<<<<< HEAD
-                        domain={[DISPLAY_SPECTRAL_WINDOW.min, DISPLAY_SPECTRAL_WINDOW.max]}
-=======
                         domain={[DEFAULT_SPECTRAL_WINDOW.min, DEFAULT_SPECTRAL_WINDOW.max]}
->>>>>>> 735651eb
                         tickCount={8}
                         label={{ value: "Wavelength (nm)", position: "insideBottomRight", offset: -4 }}
                       />
