--- conflicted
+++ resolved
@@ -145,28 +145,6 @@
   const half = sampleSize / 2;
   for (let y = 0; y < sampleSize; y++) {
     for (let x = 0; x < sampleSize; x++) {
-<<<<<<< HEAD
-      const offset = (y * sampleSize + x) * 4;
-      const grayscale = (data[offset] + data[offset + 1] + data[offset + 2]) / (3 * 255);
-      const shiftedX = (x + half) % sampleSize;
-      const shiftedY = (y + half) % sampleSize;
-      const idx = shiftedY * sampleSize + shiftedX;
-      real[idx] = grayscale;
-      imag[idx] = 0;
-    }
-  }
-
-  ifft2D(real, imag, sampleSize, sampleSize);
-
-  let minVal = Infinity;
-  let maxVal = -Infinity;
-  for (let i = 0; i < totalPixels; i++) {
-    const value = real[i];
-    if (value < minVal) minVal = value;
-    if (value > maxVal) maxVal = value;
-  }
-
-=======
       const idx = y * sampleSize + x;
       const offset = idx * 4;
       const grayscale = (data[offset] + data[offset + 1] + data[offset + 2]) / (3 * 255);
@@ -190,27 +168,18 @@
     if (value > maxValue) maxValue = value;
   }
 
->>>>>>> 34ad335a
   const outputCanvasBuffer = getScratchCanvas("pattern", sampleSize);
   const outputBufferCtx = outputCanvasBuffer.getContext("2d");
   const outputImage = outputBufferCtx.createImageData(sampleSize, sampleSize);
   const outData = outputImage.data;
-<<<<<<< HEAD
-=======
 
   const range = maxValue - minValue;
   const scale = range > 0 ? 255 / range : 0;
->>>>>>> 34ad335a
 
   const range = maxVal - minVal;
   for (let i = 0; i < totalPixels; i++) {
-<<<<<<< HEAD
-    const normalized = range > 1e-9 ? (real[i] - minVal) / range : 0.5;
-    const value = Math.max(0, Math.min(255, Math.round(normalized * 255)));
-=======
     const normalized = range > 0 ? (real[i] - minValue) * scale : 0;
     const clamped = Math.max(0, Math.min(255, Math.round(normalized)));
->>>>>>> 34ad335a
     const offset = i * 4;
     outData[offset] = clamped;
     outData[offset + 1] = clamped;
@@ -332,32 +301,13 @@
 }
 
 export default function LcosSlmDemo() {
-<<<<<<< HEAD
-  const {
-    canvasRef: patternCanvasRef,
-    bindCanvas: bindPatternCanvas,
-    clearCanvas: clearPatternCanvas,
-  } = useDrawingCanvas({ interactive: false });
-=======
   const patternCanvas = useDrawingCanvas({
     interactive: false,
   });
->>>>>>> 34ad335a
   const animationFrameRef = useRef(null);
 
   const schedulePatternUpdate = useCallback(
     (canvas) => {
-<<<<<<< HEAD
-      if (!canvas || !patternCanvasRef.current) return;
-      if (animationFrameRef.current !== null) return;
-
-      animationFrameRef.current = requestAnimationFrame(() => {
-        computeLcosPattern(canvas, patternCanvasRef.current);
-        animationFrameRef.current = null;
-      });
-    },
-    [patternCanvasRef],
-=======
       if (!canvas || !patternCanvas.canvasRef.current) return;
       if (animationFrameRef.current !== null) return;
 
@@ -367,7 +317,6 @@
       });
     },
     [patternCanvas.canvasRef],
->>>>>>> 34ad335a
   );
 
   useEffect(() => {
@@ -378,16 +327,6 @@
     };
   }, []);
 
-<<<<<<< HEAD
-  const { bindCanvas: bindImageCanvas, clearCanvas: clearImageCanvas } = useDrawingCanvas({
-    onStroke: schedulePatternUpdate,
-    backgroundColor: DIFFRACTION_BG_COLOR,
-  });
-
-  const handleReset = () => {
-    clearImageCanvas();
-    clearPatternCanvas();
-=======
   const imageCanvas = useDrawingCanvas({
     onStroke: schedulePatternUpdate,
     backgroundColor: DIFFRACTION_BG_COLOR,
@@ -397,7 +336,6 @@
   const handleReset = () => {
     imageCanvas.clearCanvas();
     patternCanvas.clearCanvas();
->>>>>>> 34ad335a
   };
 
   return (
@@ -407,14 +345,8 @@
           <p className="text-sm font-medium uppercase tracking-[0.3em] text-slate-400">Spatial Light Modulation</p>
           <h1 className="text-3xl font-semibold tracking-tight text-slate-900">LCOS-SLM Playground</h1>
           <p className="max-w-2xl text-sm text-slate-500">
-<<<<<<< HEAD
-            Sketch your desired image plane intensity distribution and inspect the synthesized LCOS pattern produced by a
-            lightweight inverse FFT approximation. This tool is purely illustrative and meant for quick whiteboard-style
-            discussions.
-=======
             Sketch a target far-field distribution directly on the image plane canvas to estimate a matching LCOS phase mask on
             the left. This tool is purely illustrative and meant for quick whiteboard-style discussions.
->>>>>>> 34ad335a
           </p>
         </header>
 
@@ -423,11 +355,7 @@
             <div className="space-y-1">
               <h2 className="text-base font-semibold text-slate-900">Estimated LCOS Pattern</h2>
               <p className="text-sm text-slate-500">
-<<<<<<< HEAD
-                The synthesized phase distribution that approximates the desired image plane intensity.
-=======
                 The computed grayscale phase suggestion derived from the hand-drawn image plane target.
->>>>>>> 34ad335a
               </p>
             </div>
             <div className="relative w-full overflow-hidden rounded-xl border border-slate-200 bg-white p-3 shadow-sm">
@@ -441,45 +369,26 @@
 
           <section className="flex flex-col gap-4">
             <div className="space-y-1">
-<<<<<<< HEAD
-              <h2 className="text-base font-semibold text-slate-900">Target Image Plane</h2>
-              <p className="text-sm text-slate-500">
-                Sketch the desired far-field intensity. The LCOS pattern updates automatically to approximate this target.
-=======
               <h2 className="text-base font-semibold text-slate-900">Desired Image Plane</h2>
               <p className="text-sm text-slate-500">
                 Draw the target far-field intensity distribution. The LCOS pattern estimate updates automatically with each
                 stroke.
->>>>>>> 34ad335a
               </p>
             </div>
             <div className="relative w-full overflow-hidden rounded-xl border border-slate-200 bg-white p-3 shadow-sm">
               <canvas
-<<<<<<< HEAD
-                {...bindImageCanvas()}
-=======
                 {...imageCanvas.bindCanvas()}
->>>>>>> 34ad335a
                 className="mx-auto h-[256px] w-[256px] touch-none sm:h-[384px] sm:w-[384px] lg:h-[512px] lg:w-[512px]"
               />
               <div className="pointer-events-none absolute inset-3 rounded-lg border border-dashed border-slate-200" />
             </div>
-<<<<<<< HEAD
-          </section>
-=======
             </section>
->>>>>>> 34ad335a
         </div>
 
         <div className="flex flex-col items-start gap-3 border-t border-slate-200 pt-6 sm:flex-row sm:items-center sm:justify-between">
           <p className="text-xs text-slate-500">
-<<<<<<< HEAD
-            Tip: Use a stylus or mouse to sketch distributions. The LCOS pattern updates automatically with each stroke using a
-            downsampled inverse FFT approximation.
-=======
             Tip: Use a stylus or mouse to sketch distributions. An inverse FFT approximation derives the LCOS mask suggestion in
             real time.
->>>>>>> 34ad335a
           </p>
           <button
             type="button"
